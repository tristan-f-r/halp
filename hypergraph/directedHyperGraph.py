--- conflicted
+++ resolved
@@ -277,17 +277,6 @@
             raise ValueError(
                 'Invalid number of arguments {}'.format(len(arg)))
 
-<<<<<<< HEAD
-
-class DirectedBHyperGraph(DirectedHyperGraph):
-    def __init__(self, nodes=set(), hyperedges=set()):
-        try:
-            for e in hyperedges:
-                assert isinstance(e, DirectedBHyperEdge)
-        except:
-            raise ValueError("Invalid b-hyperedge set")
-        HyperGraph.__init__(self, nodes, hyperedges)
-=======
     def SBT(self, s, F):
         '''
         Performs the SBT (Shortest B-Tree) algorithm from the
@@ -415,12 +404,12 @@
 class DirectedBHyperGraph(DirectedHyperGraph):
 
     def __init__(self, nodes=set(), hyperedges=set()):
-        HyperGraph.__init__(self, nodes, hyperedges)
         try:
             for e in hyperedges:
                 assert isinstance(e, BHyperedge)
         except:
             raise ValueError("Invalid b-hyperedge set")
+        HyperGraph.__init__(self, nodes, hyperedges)
 
     def add_hyperedgeByNames(self, head=set(), tail=set(), weight=0):
         '''
@@ -864,5 +853,4 @@
             for j in range(len_ns):
                 P[i, j] = self.__transition_value(hes, ns, i, j)
             print("{}".format(i))
-        return P
->>>>>>> 37b2291e
+        return P