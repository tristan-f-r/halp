"""
.. module:: hyperedge
   :synopsis: Defines the base "parent" Hyperedge class, as well as all other
              subclasses that are specific types of hyperedges

"""

from __future__ import absolute_import
from copy import deepcopy


class Hyperedge:
    """
    Hyperedge class provides the basic structure underlying hyperedges as well
    as the basic methods to access their fundamental properties.

    .. note::
    Although it implicitly models a directed hyperedge since it contains a
    head and tail node set, it is still used as the parent class for the
    UndirectedHyperedge class by ignoring the tail node set.
    Thus, Hyperedge can be used either as a directed or an
    undirected hyperedge.

    """

    def __init__(self, head=set(), tail=set(), weight=0):
        """
        Hyperedge class constructor.
        :param head: set of nodes in the head of the hyperedge.
        :type head: set.
        :param tail: set of nodes in the tail of the hyperedge.
        :type tail: set.
        :param weight: weight of the hyperedge.
        :type weight: int.

        """

        self._head = head
        self._tail = tail
        self._weight = weight

    @property
    def head(self):
        """
        Returns the head set of the hyperedge.
        :returns: set -- set of nodes in the head of the hyperedge.

        """

        return self._head

    @head.setter
    def head(self, value):
        """
        Sets the head of the hyperedge.
        :param value: node-set to set as the head of the hyperedge.
        :type value: set.

        """

        self._head = value

    @property
    def tail(self):
        """
        Returns the tail set of the hyperedge.
        :returns: set -- set of nodes in the tail of the hyperedge.

        """

        return self._tail

    @tail.setter
    def tail(self, value):
        """
        Sets the tail of the hyperedge
        :param value: node-set to set as the tail of the hyperedge.
        :type value: set.

        """

        self._tail = value

    @property
    def weight(self):
        """
        Returns the weight of the hyperedge.
        :returns: int -- weight of this hyperedge.

        """

        return self._weight

    @weight.setter
    def weight(self, value):
        """
        Sets the weight of the hyperedge.
        :param value: weight to set the hyperedge.
        :type value: int.

        """

        self._weight = value

    def cardinality(self):
        """
        Returns the total number of nodes in the hyperedge.
        :returns: int -- sum of the cardinalies of the head and tail sets.

        """

        return self.cardinalityHead() + self.cardinalityTail()

    def cardinalityHead(self):
        """
        Returns the total number of nodes in the head of the hyperedge.
        :returns: int -- cardinality of the head set.

        """

        return len(self._head)

    def cardinalityTail(self):
        """
        Returns the total number of nodes in the tail of this hyperedge.
        :returns: int -- cardinality of the tail set.

        """

        return len(self._tail)

    def copy(self):
        """
        Returns a deep copy of the hyperedge (consequently, its member nodes).
        :returns: Hyperedge -- deep copy of the hyperedge.

        """

        return deepcopy(self)

    def __contains__(self, n):
        """
        Returns whether the hyperedge contains a specific node n.
        :returns: bool -- does the hyperedge contain node n

        """

        try:
            return n in self.head() or n in self.tail()
        except TypeError:
            # TODO: consider allowing n to be the name (string) of the node
            return False

    def __str__(self):
        """
        Returns overriden Hyperedge to-string as:
            head: str(head_set) tail: str(tail_set) hyperedge_weight
        :returns: str -- hyperedge representation string.

<<<<<<< HEAD
    def __repr__(self):
        return str((self._head,  self._tail, self._weight))

    def __str__(self):
        return 'Tail: %s, Head: %s, weight: %s' % (self._tail, self._head,
                                                   self._weight)

=======
        """
>>>>>>> 37b2291e

        return "head:" + str(self._head) + " tail:" + \
            str(self._tail) + " weight: " + str(self._weight)

    def __repr__(self):
        """
        Returns overriden Hyperedge representation to be equivalent to __str__.
        :returns: str -- hyperedge representation as __str__.

        """

        return str(self)

    def __lt__(self, other):
        """
        Returns overriden Hyperedge less-than to compare on weight.
        :returns: bool -- whether self.weight < other.weight.

        """

        return self.weight < other.weight

    def __gt__(self, other):
        """
        Returns overriden Hyperedge greater-than to compare on weight.
        :returns: bool -- whether self.weight > other.weight.

        """

        return self.weight > other.weight

    def __le__(self, other):
        """
        Returns overriden Hyperedge less-than-or-equals to compare on weight.
        :returns: bool -- whether self.weight <= other.weight.

        """

        return self.weight <= other.weight

    def __ge__(self, other):
        """
        Returns overriden Hyperedge greater-than-or-equals to compare
        on weight.
        :returns: bool -- whether self.weight >= other.weight.

        """

        return self.weight >= other.weight


class DirectedHyperedge(Hyperedge):
    """
    Extension of the Hyperedge class to explicitly signal the use of a
    directed hyperedge; used for all algorithms on directed hypergraphs.

    """

    def __init__(self, head=set(), tail=set(), weight=0):
        """
        DirectedHyperedge class constructor.
        :param head: set of nodes in the head of the hyperedge.
        :type head: set.
        :param tail: set of nodes in the tail of the hyperedge.
        :type tail: set.
        :param weight: weight of the hyperedge.
        :type weight: int.

        """

        Hyperedge.__init__(self, head, tail, weight)

    def __eq__(self, other):
        """
        Returns overriden DirectedHyperedge equality to be true iff both the
        head sets and both the tail sets are equal.
        :returns: bool -- whether hyperedges are equal based on head
                          and tail sets.

        """

        return self.head == other.head and self.tail == other.tail

    def __hash__(self):
        """
        Returns overriden DirectedHyperedge hash to be its cardinality.
        :returns: int -- hash of the node object.

        """

        # TODO: choose a better hash function
        return self.cardinality()


class BHyperedge(DirectedHyperedge):
    """
    Extension of the DirectedHyperedge class to explicitly signal the use of a
    B-hyperedge (that is, the head set contains only a single node); used for
    all algorithms on B-hypergraphs.

    """

    def __init__(self, head, tail=set(), weight=0):
        """
        BHyperedge class constructor.
        :param head: set containing the node in the head of the hyperedge.
        :type head: set.
        :param tail: set of nodes in the tail of the hyperedge.
        :type tail: set.
        :param weight: weight of the hyperedge.
        :type weight: int.

        """

        try:
            if (head is None):
                head = set()
            if (type(head) is not set):
                head = set(head)
            assert len(head) <= 1
        except:
            raise ValueError("Invalid hyperedge head", head)

        Hyperedge.__init__(self, head, tail, weight)


class FHyperedge(DirectedHyperedge):
    """
    Extension of the DirectedHyperedge class to explicitly signal the use of an
    F-hyperedge (that is, the tail set contains only a single node); used for
    all algorithms on F-hypergraphs.

    """

    def __init__(self, head=set(), tail=None, weight=0):
        """
        FHyperedge class constructor.
        :param head: set of nodes in the head of the hyperedge.
        :type head: set.
        :param tail: set containing the node in the tail of the hyperedge.
        :type tail: set.
        :param weight: weight of the hyperedge.
        :type weight: int.

        """

        try:
            if (tail is None):
                tail = set()
            if (type(tail) is not set):
                tail = set(tail)
            assert len(tail) <= 1
        except:
            raise ValueError("Invalid hyperedge tail", tail)

        Hyperedge.__init__(self, head, tail, weight)


class UndirectedHyperedge(Hyperedge):
    '''
    Extension of the Hypergraph class to explicitly signal the use of an
    undirected hyperedge (a single set of connected nodes); used for all
    algorithms on undirected hypergraphs.

    Since the Hypergraph class contains a head and tail set for nodes,
    undirectedness is accomplished by ignoring the (empty) tail set and
    storing all nodes in the head set, which is referred to as "nodes".
    Then, head- and tail-specific properties are disabled by raising exceptions
    when called.

    '''

    def __init__(self, nodes=set(), weight=0):
        """
        UndirectedHyperedge class constructor.
        :param nodes: set of nodes in the hyperedge.
        :type head: set.
        :param weight: weight of the hyperedge.
        :type weight: int.

        """

        Hyperedge.__init__(self, nodes, set(), weight)

    @property
    def nodes(self):
        """
        Returns the hyperedge's nodes
        :returns: set -- set of nodes in the hyperedge

        """

        return self._head

    @nodes.setter
    def nodes(self, value):
        """
        Sets the node-set of the hyperedge.
        :param value: nodes to set as the node-set of the hyperedge.
        :type value: set.

        """

        self._head = value

    @property
    def head(self):
        # TODO: also disable head setter?
        """
        Disables head getter
        :raises: AttributeError

        """

        raise AttributeError("Undirected hyperedges have no head attribute")

    @property
    def tail(self):
<<<<<<< HEAD
        ''' Disable tail property'''
        raise AttributeError("Undirected HyperGraph has no attribute tail")

    def __repr__(self):
        return str((self.nodes, self.weight))

    def __str__(self):
        return 'nodes: %s, weight: %s' % (self._nodes, self._weight)
=======
        # TODO: also disable tail setter?
        """
        Disables tail getter
        :raises: AttributeError

        """

        raise AttributeError("Undirected hyperedges have no tail attribute")

    def __eq__(self, other):
        """
        Returns overriden UndirectedHyperedge equality to be true iff both the
        node-sets and weights are the same
        :returns: bool -- whether hyperedges are equal based on node-sets
                          and weights

        """

        return self.nodes == other.nodes and self.weight == other.weight

    def __hash__(self):
        """
        Returns overriden UndirectedHyperedge hash to be its cardinality.
        :returns: int -- hash of the node object.

        """

        # TODO: choose a better hash function
        return len(self.nodes)
>>>>>>> 37b2291e
<|MERGE_RESOLUTION|>--- conflicted
+++ resolved
@@ -157,20 +157,12 @@
             head: str(head_set) tail: str(tail_set) hyperedge_weight
         :returns: str -- hyperedge representation string.
 
-<<<<<<< HEAD
-    def __repr__(self):
-        return str((self._head,  self._tail, self._weight))
-
-    def __str__(self):
-        return 'Tail: %s, Head: %s, weight: %s' % (self._tail, self._head,
-                                                   self._weight)
-
-=======
-        """
->>>>>>> 37b2291e
+        """
 
         return "head:" + str(self._head) + " tail:" + \
             str(self._tail) + " weight: " + str(self._weight)
+        #return 'Tail: %s, Head: %s, weight: %s' % (self._tail, self._head,
+        #                                           self._weight)
 
     def __repr__(self):
         """
@@ -180,6 +172,7 @@
         """
 
         return str(self)
+        #return str((self._head,  self._tail, self._weight))
 
     def __lt__(self, other):
         """
@@ -386,16 +379,6 @@
 
     @property
     def tail(self):
-<<<<<<< HEAD
-        ''' Disable tail property'''
-        raise AttributeError("Undirected HyperGraph has no attribute tail")
-
-    def __repr__(self):
-        return str((self.nodes, self.weight))
-
-    def __str__(self):
-        return 'nodes: %s, weight: %s' % (self._nodes, self._weight)
-=======
         # TODO: also disable tail setter?
         """
         Disables tail getter
@@ -404,6 +387,26 @@
         """
 
         raise AttributeError("Undirected hyperedges have no tail attribute")
+
+    '''
+    def __str__(self):
+    	"""
+        Returns overriden Hyperedge to-string as:
+            head: str(head_set) tail: str(tail_set) hyperedge_weight
+        :returns: str -- hyperedge representation string.
+        """
+
+        return 'nodes: %s, weight: %s' % (self._nodes, self._weight)
+
+    def __repr__(self):
+    	"""
+        Returns overriden Hyperedge representation to be equivalent to __str__.
+        :returns: str -- hyperedge representation as __str__.
+
+        """
+
+        return str((self.nodes, self.weight))
+    '''
 
     def __eq__(self, other):
         """
@@ -414,7 +417,7 @@
 
         """
 
-        return self.nodes == other.nodes and self.weight == other.weight
+        return (self.nodes == other.nodes) and (self.weight == other.weight)
 
     def __hash__(self):
         """
@@ -424,5 +427,4 @@
         """
 
         # TODO: choose a better hash function
-        return len(self.nodes)
->>>>>>> 37b2291e
+        return len(self.nodes)