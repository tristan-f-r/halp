from __future__ import absolute_import
from os import remove

from hypergraph.directed_hypergraph import DirectedHypergraph


def test_add_node():
    node_a = 'A'
    node_b = 'B'
    node_c = 'C'
    attrib_c = {'alt_name': 1337}
    node_d = 'D'
    attrib_d = {'label': 'black', 'sink': True}

    # Test adding unadded nodes with various attribute settings
    H = DirectedHypergraph()
    H.add_node(node_a)
    H.add_node(node_b, source=True)
    H.add_node(node_c, attrib_c)
    H.add_node(node_d, attrib_d, sink=False)

    assert node_a in H._node_attributes
    assert H._node_attributes[node_a] == {}

    assert node_b in H._node_attributes
    assert H._node_attributes[node_b]['source'] is True

    assert node_c in H._node_attributes
    assert H._node_attributes[node_c]['alt_name'] == 1337

    assert node_d in H._node_attributes
    assert H._node_attributes[node_d]['label'] == 'black'
    assert H._node_attributes[node_d]['sink'] is False

    # Test adding a node that has already been added
    H.add_nodes(node_a, common=False)
    assert H._node_attributes[node_a]['common'] is False

    # Pass in bad (non-dict) attribute
    try:
        H.add_node(node_a, ["label", "black"])
        assert False
    except AttributeError:
        pass
    except BaseException as e:
        assert False, e


def test_add_nodes():
    node_a = 'A'
    node_b = 'B'
    node_c = 'C'
    attrib_c = {'alt_name': 1337}
    node_d = 'D'
    attrib_d = {'label': 'black', 'sink': True}
    common_attrib = {'common': True, 'source': False}

    node_list = [node_a, (node_b, {'source': False}),
                 (node_c, attrib_c), (node_d, attrib_d)]

    # Test adding unadded nodes with various attribute settings
    H = DirectedHypergraph()
    H.add_nodes(node_list, common_attrib)

    assert node_a in H._node_attributes
    assert H._node_attributes[node_a] == common_attrib

    assert node_b in H._node_attributes
    assert H._node_attributes[node_b]['source'] is False

    assert node_c in H._node_attributes
    assert H._node_attributes[node_c]['alt_name'] == 1337

    assert node_d in H._node_attributes
    assert H._node_attributes[node_d]['label'] == 'black'
    assert H._node_attributes[node_d]['sink'] is True

    node_set = H.get_node_set()
    assert node_set == set(['A', 'B', 'C', 'D'])
    assert len(node_set) == len(node_list)


def test_add_hyperedge():
    node_a = 'A'
    node_b = 'B'
    node_c = 'C'
    node_d = 'D'

    tail = set([node_a, node_b])
    head = set([node_c, node_d])
    frozen_tail = frozenset(tail)
    frozen_head = frozenset(head)

    attrib = {'weight': 6, 'color': 'black'}

    H = DirectedHypergraph()
    H.add_node(node_a, label=1337)
    hyperedge_name = H.add_hyperedge(tail, head, attrib, weight=5)

    assert hyperedge_name == 'e1'

    # Test that all hyperedge attributes are correct
    assert H._hyperedge_attributes[hyperedge_name]['tail'] == tail
    assert H._hyperedge_attributes[hyperedge_name]['head'] == head
    assert H._hyperedge_attributes[hyperedge_name]['weight'] == 5
    assert H._hyperedge_attributes[hyperedge_name]['color'] == 'black'

    # Test that successor list contains the correct info
    assert frozen_head in H._successors[frozen_tail]
    assert hyperedge_name in H._successors[frozen_tail][frozen_head]

    # Test that the precessor list contains the correct info
    assert frozen_tail in H._predecessors[frozen_head]
    assert hyperedge_name in H._predecessors[frozen_head][frozen_tail]

    # Test that forward-stars and backward-stars contain the correct info
    for node in frozen_tail:
        assert hyperedge_name in H._forward_star[node]
    for node in frozen_head:
        assert hyperedge_name in H._backward_star[node]

    # Test that adding same hyperedge will only update attributes
    new_attrib = {'weight': 10}
    H.add_hyperedge(tail, head, new_attrib)
    assert H._hyperedge_attributes[hyperedge_name]['weight'] == 10
    assert H._hyperedge_attributes[hyperedge_name]['color'] == 'black'

    try:
        H.add_hyperedge(set(), set())
        assert False
    except ValueError:
        pass
    except BaseException as e:
        assert False, e


def test_add_hyperedges():
    node_a = 'A'
    node_b = 'B'
    node_c = 'C'
    node_d = 'D'

    tail1 = set([node_a, node_b])
    head1 = set([node_c, node_d])
    frozen_tail1 = frozenset(tail1)
    frozen_head1 = frozenset(head1)

    tail2 = set([node_b, node_c])
    head2 = set([node_d, node_a])
    frozen_tail2 = frozenset(tail2)
    frozen_head2 = frozenset(head2)

    attrib = {'weight': 6, 'color': 'black'}
    common_attrib = {'sink': False}

    hyperedges = [(tail1, head1, attrib), (tail2, head2)]

    H = DirectedHypergraph()
    hyperedge_names = \
        H.add_hyperedges(hyperedges, common_attrib, color='white')

    assert 'e1' in hyperedge_names
    assert 'e2' in hyperedge_names

    assert H._hyperedge_attributes['e1']['tail'] == tail1
    assert H._hyperedge_attributes['e1']['head'] == head1
    assert H._hyperedge_attributes['e1']['weight'] == 6
    assert H._hyperedge_attributes['e1']['color'] == 'black'
    assert H._hyperedge_attributes['e1']['sink'] is False

    assert H._hyperedge_attributes['e2']['tail'] == tail2
    assert H._hyperedge_attributes['e2']['head'] == head2
    assert H._hyperedge_attributes['e2']['weight'] == 1
    assert H._hyperedge_attributes['e2']['color'] == 'white'
    assert H._hyperedge_attributes['e2']['sink'] is False

    assert set(hyperedge_names) == H.get_hyperedge_id_set()


def test_remove_node():
    node_a = 'A'
    node_b = 'B'
    node_c = 'C'
    node_d = 'D'
    node_e = 'E'

    tail1 = set([node_a, node_b])
    head1 = set([node_c, node_d])
    frozen_tail1 = frozenset(tail1)
    frozen_head1 = frozenset(head1)

    tail2 = set([node_b, node_c])
    head2 = set([node_d, node_a])
    frozen_tail2 = frozenset(tail2)
    frozen_head2 = frozenset(head2)

    tail3 = set([node_d])
    head3 = set([node_e])
    frozen_tail3 = frozenset(tail3)
    frozen_head3 = frozenset(head3)

    attrib = {'weight': 6, 'color': 'black'}
    common_attrib = {'sink': False}

    hyperedges = [(tail1, head1, attrib), (tail2, head2), (tail3, head3)]

    H = DirectedHypergraph()
    hyperedge_names = \
        H.add_hyperedges(hyperedges, common_attrib, color='white')
    H.remove_node(node_a)

    # Test that everything that needed to be removed was removed
    assert node_a not in H._node_attributes
    assert node_a not in H._forward_star
    assert node_a not in H._backward_star
    assert "e1" not in H._hyperedge_attributes
    assert "e2" not in H._hyperedge_attributes
    assert frozen_tail1 not in H._successors
    assert frozen_tail1 not in H._predecessors[frozen_head1]
    assert frozen_head2 not in H._predecessors
    assert frozen_head2 not in H._successors[frozen_tail2]

    # Test that everything that wasn't supposed to be removed wasn't removed
    assert "e3" in H._hyperedge_attributes
    assert frozen_tail3 in H._successors
    assert frozen_head3 in H._predecessors

    try:
        H.remove_node(node_a)
        assert False
    except ValueError:
        pass
    except BaseException as e:
        assert False, e


def test_remove_nodes():
    node_a = 'A'
    node_b = 'B'
    node_c = 'C'
    node_d = 'D'
    node_e = 'E'

    tail1 = set([node_a, node_b])
    head1 = set([node_c, node_d])
    frozen_tail1 = frozenset(tail1)
    frozen_head1 = frozenset(head1)

    tail2 = set([node_b, node_c])
    head2 = set([node_d, node_a])
    frozen_tail2 = frozenset(tail2)
    frozen_head2 = frozenset(head2)

    tail3 = set([node_d])
    head3 = set([node_e])
    frozen_tail3 = frozenset(tail3)
    frozen_head3 = frozenset(head3)

    attrib = {'weight': 6, 'color': 'black'}
    common_attrib = {'sink': False}

    hyperedges = [(tail1, head1, attrib), (tail2, head2), (tail3, head3)]

    H = DirectedHypergraph()
    hyperedge_names = \
        H.add_hyperedges(hyperedges, common_attrib, color='white')
    H.remove_nodes([node_a, node_e])

    # Test that everything that needed to be removed was removed
    assert node_a not in H._node_attributes
    assert node_a not in H._forward_star
    assert node_a not in H._backward_star
    assert "e1" not in H._hyperedge_attributes
    assert "e2" not in H._hyperedge_attributes
    assert frozen_tail1 not in H._successors
    assert frozen_tail1 not in H._predecessors[frozen_head1]
    assert frozen_head2 not in H._predecessors
    assert frozen_head2 not in H._successors[frozen_tail2]

    assert node_e not in H._node_attributes
    assert node_e not in H._forward_star
    assert node_e not in H._backward_star
    assert "e3" not in H._hyperedge_attributes
    assert frozen_head3 not in H._predecessors
    assert frozen_head3 not in H._successors[frozen_tail3]


def test_remove_hyperedge():
    node_a = 'A'
    node_b = 'B'
    node_c = 'C'
    node_d = 'D'
    node_e = 'E'

    tail1 = set([node_a, node_b])
    head1 = set([node_c, node_d])
    frozen_tail1 = frozenset(tail1)
    frozen_head1 = frozenset(head1)

    tail2 = set([node_b, node_c])
    head2 = set([node_d, node_a])
    frozen_tail2 = frozenset(tail2)
    frozen_head2 = frozenset(head2)

    tail3 = set([node_d])
    head3 = set([node_e])
    frozen_tail3 = frozenset(tail3)
    frozen_head3 = frozenset(head3)

    attrib = {'weight': 6, 'color': 'black'}
    common_attrib = {'sink': False}

    hyperedges = [(tail1, head1, attrib), (tail2, head2), (tail3, head3)]

    H = DirectedHypergraph()
    hyperedge_names = \
        H.add_hyperedges(hyperedges, common_attrib, color='white')
    H.remove_hyperedge('e1')

    assert 'e1' not in H._hyperedge_attributes
    assert 'e1' not in H._successors[frozen_tail1]
    assert 'e1' not in H._predecessors[frozen_head1]
    assert 'e1' not in H._forward_star[node_a]
    assert 'e1' not in H._forward_star[node_b]
    assert 'e1' not in H._backward_star[node_c]
    assert 'e1' not in H._backward_star[node_d]

    try:
        H.remove_hyperedge('e1')
        assert False
    except ValueError:
        pass
    except BaseException as e:
        assert False, e


def test_remove_hyperedges():
    node_a = 'A'
    node_b = 'B'
    node_c = 'C'
    node_d = 'D'
    node_e = 'E'

    tail1 = set([node_a, node_b])
    head1 = set([node_c, node_d])
    frozen_tail1 = frozenset(tail1)
    frozen_head1 = frozenset(head1)

    tail2 = set([node_b, node_c])
    head2 = set([node_d, node_a])
    frozen_tail2 = frozenset(tail2)
    frozen_head2 = frozenset(head2)

    tail3 = set([node_d])
    head3 = set([node_e])
    frozen_tail3 = frozenset(tail3)
    frozen_head3 = frozenset(head3)

    attrib = {'weight': 6, 'color': 'black'}
    common_attrib = {'sink': False}

    hyperedges = [(tail1, head1, attrib), (tail2, head2), (tail3, head3)]

    H = DirectedHypergraph()
    hyperedge_names = \
        H.add_hyperedges(hyperedges, common_attrib, color='white')
    H.remove_hyperedges(['e1', 'e3'])

    assert 'e1' not in H._hyperedge_attributes
    assert 'e1' not in H._successors[frozen_tail1]
    assert 'e1' not in H._predecessors[frozen_head1]
    assert 'e1' not in H._forward_star[node_a]
    assert 'e1' not in H._forward_star[node_b]
    assert 'e1' not in H._backward_star[node_c]
    assert 'e1' not in H._backward_star[node_d]

    assert 'e3' not in H._hyperedge_attributes
    assert 'e3' not in H._successors[frozen_tail3]
    assert 'e3' not in H._predecessors[frozen_head3]
    assert 'e3' not in H._forward_star[node_d]
    assert 'e3' not in H._backward_star[node_e]


def test_get_hyperedge_id():
    node_a = 'A'
    node_b = 'B'
    node_c = 'C'
    node_d = 'D'
    node_e = 'E'

    tail1 = set([node_a, node_b])
    head1 = set([node_c, node_d])
    frozen_tail1 = frozenset(tail1)
    frozen_head1 = frozenset(head1)

    tail2 = set([node_b, node_c])
    head2 = set([node_d, node_a])
    frozen_tail2 = frozenset(tail2)
    frozen_head2 = frozenset(head2)

    tail3 = set([node_d])
    head3 = set([node_e])
    frozen_tail3 = frozenset(tail3)
    frozen_head3 = frozenset(head3)

    attrib = {'weight': 6, 'color': 'black'}
    common_attrib = {'sink': False}

    hyperedges = [(tail1, head1, attrib), (tail2, head2), (tail3, head3)]

    H = DirectedHypergraph()
    hyperedge_names = \
        H.add_hyperedges(hyperedges, common_attrib, color='white')

    assert H.get_hyperedge_id(tail1, head1) == 'e1'
    assert H.get_hyperedge_id(tail2, head2) == 'e2'
    assert H.get_hyperedge_id(tail3, head3) == 'e3'

    try:
        H.get_hyperedge_id(tail1, head2)
        assert False
    except ValueError:
        pass
    except BaseException as e:
        assert False, e


def test_get_hyperedge_attribute():
    node_a = 'A'
    node_b = 'B'
    node_c = 'C'
    node_d = 'D'

    tail1 = set([node_a, node_b])
    head1 = set([node_c, node_d])
    frozen_tail1 = frozenset(tail1)
    frozen_head1 = frozenset(head1)

    tail2 = set([node_b, node_c])
    head2 = set([node_d, node_a])
    frozen_tail2 = frozenset(tail2)
    frozen_head2 = frozenset(head2)

    attrib = {'weight': 6, 'color': 'black'}
    common_attrib = {'sink': False}

    hyperedges = [(tail1, head1, attrib), (tail2, head2)]

    H = DirectedHypergraph()
    hyperedge_names = \
        H.add_hyperedges(hyperedges, common_attrib, color='white')

    assert H.get_hyperedge_attribute('e1', 'weight') == 6
    assert H.get_hyperedge_attribute('e1', 'color') == 'black'
    assert H.get_hyperedge_attribute('e1', 'sink') is False

    # Try requesting an invalid hyperedge
    try:
        H.get_hyperedge_attribute('e5', 'weight')
        assert False
    except ValueError:
        pass
    except BaseException as e:
        assert False, e

    # Try requesting an invalid attribute
    try:
        H.get_hyperedge_attribute('e1', 'source')
        assert False
    except ValueError:
        pass
    except BaseException as e:
        assert False, e


def test_get_hyperedge_tail():
    node_a = 'A'
    node_b = 'B'
    node_c = 'C'
    node_d = 'D'

    tail1 = set([node_a, node_b])
    head1 = set([node_c, node_d])
    frozen_tail1 = frozenset(tail1)
    frozen_head1 = frozenset(head1)

    tail2 = set([node_b, node_c])
    head2 = set([node_d, node_a])
    frozen_tail2 = frozenset(tail2)
    frozen_head2 = frozenset(head2)

    attrib = {'weight': 6, 'color': 'black'}
    common_attrib = {'sink': False}

    hyperedges = [(tail1, head1, attrib), (tail2, head2)]

    H = DirectedHypergraph()
    hyperedge_names = \
        H.add_hyperedges(hyperedges, common_attrib, color='white')

    retrieved_tail1 = H.get_hyperedge_tail('e1')
    retrieved_tail2 = H.get_hyperedge_tail('e2')
    assert retrieved_tail1 == tail1
    assert retrieved_tail2 == tail2


def test_get_hyperedge_head():
    node_a = 'A'
    node_b = 'B'
    node_c = 'C'
    node_d = 'D'

    tail1 = set([node_a, node_b])
    head1 = set([node_c, node_d])
    frozen_tail1 = frozenset(tail1)
    frozen_head1 = frozenset(head1)

    tail2 = set([node_b, node_c])
    head2 = set([node_d, node_a])
    frozen_tail2 = frozenset(tail2)
    frozen_head2 = frozenset(head2)

    attrib = {'weight': 6, 'color': 'black'}
    common_attrib = {'sink': False}

    hyperedges = [(tail1, head1, attrib), (tail2, head2)]

    H = DirectedHypergraph()
    hyperedge_names = \
        H.add_hyperedges(hyperedges, common_attrib, color='white')

    retrieved_head1 = H.get_hyperedge_head('e1')
    retrieved_head2 = H.get_hyperedge_head('e2')
    assert retrieved_head1 == head1
    assert retrieved_head2 == head2


def test_get_hyperedge_weight():
    node_a = 'A'
    node_b = 'B'
    node_c = 'C'
    node_d = 'D'

    tail1 = set([node_a, node_b])
    head1 = set([node_c, node_d])
    frozen_tail1 = frozenset(tail1)
    frozen_head1 = frozenset(head1)

    tail2 = set([node_b, node_c])
    head2 = set([node_d, node_a])
    frozen_tail2 = frozenset(tail2)
    frozen_head2 = frozenset(head2)

    attrib = {'weight': 6, 'color': 'black'}
    common_attrib = {'sink': False}

    hyperedges = [(tail1, head1, attrib), (tail2, head2)]

    H = DirectedHypergraph()
    hyperedge_names = \
        H.add_hyperedges(hyperedges, common_attrib, color='white')

    weight_e1 = H.get_hyperedge_weight('e1')
    weight_e2 = H.get_hyperedge_weight('e2')
    assert weight_e1 == 6
    assert weight_e2 == 1


def test_get_node_attribute():
    node_a = 'A'
    node_b = 'B'
    node_c = 'C'
    attrib_c = {'alt_name': 1337}
    common_attrib = {'common': True, 'source': False}

    node_list = [node_a, (node_b, {'source': True}), (node_c, attrib_c)]

    # Test adding unadded nodes with various attribute settings
    H = DirectedHypergraph()
    H.add_nodes(node_list, common_attrib)

    assert H.get_node_attribute(node_a, 'common') is True
    assert H.get_node_attribute(node_a, 'source') is False
    assert H.get_node_attribute(node_b, 'common') is True
    assert H.get_node_attribute(node_b, 'source') is True
    assert H.get_node_attribute(node_c, 'alt_name') == 1337

    # Try requesting an invalid node
    try:
        H.get_node_attribute("D", 'common')
        assert False
    except ValueError:
        pass
    except BaseException as e:
        assert False, e

    # Try requesting an invalid attribute
    try:
        H.get_node_attribute(node_a, 'alt_name')
        assert False
    except ValueError:
        pass
    except BaseException as e:
        assert False, e


def test_get_forward_star():
    node_a = 'A'
    node_b = 'B'
    node_c = 'C'
    node_d = 'D'
    node_e = 'E'

    tail1 = set([node_a, node_b])
    head1 = set([node_c, node_d])
    frozen_tail1 = frozenset(tail1)
    frozen_head1 = frozenset(head1)

    tail2 = set([node_b, node_c])
    head2 = set([node_d, node_a])
    frozen_tail2 = frozenset(tail2)
    frozen_head2 = frozenset(head2)

    tail3 = set([node_d])
    head3 = set([node_e])
    frozen_tail3 = frozenset(tail3)
    frozen_head3 = frozenset(head3)

    hyperedges = [(tail1, head1), (tail2, head2), (tail3, head3)]

    H = DirectedHypergraph()
    hyperedge_names = H.add_hyperedges(hyperedges)

    assert H.get_forward_star(node_a) == set(['e1'])
    assert H.get_forward_star(node_b) == set(['e1', 'e2'])
    assert H.get_forward_star(node_c) == set(['e2'])
    assert H.get_forward_star(node_d) == set(['e3'])
    assert H.get_forward_star(node_e) == set()

    # Try requesting an invalid node
    try:
        H.get_forward_star("F")
        assert False
    except ValueError:
        pass
    except BaseException as e:
        assert False, e


def test_get_backward_star():
    node_a = 'A'
    node_b = 'B'
    node_c = 'C'
    node_d = 'D'
    node_e = 'E'

    tail1 = set([node_a, node_b])
    head1 = set([node_c, node_d])
    frozen_tail1 = frozenset(tail1)
    frozen_head1 = frozenset(head1)

    tail2 = set([node_b, node_c])
    head2 = set([node_d, node_a])
    frozen_tail2 = frozenset(tail2)
    frozen_head2 = frozenset(head2)

    tail3 = set([node_d])
    head3 = set([node_e])
    frozen_tail3 = frozenset(tail3)
    frozen_head3 = frozenset(head3)

    hyperedges = [(tail1, head1), (tail2, head2), (tail3, head3)]

    H = DirectedHypergraph()
    hyperedge_names = H.add_hyperedges(hyperedges)

    assert H.get_backward_star(node_a) == set(['e2'])
    assert H.get_backward_star(node_b) == set()
    assert H.get_backward_star(node_c) == set(['e1'])
    assert H.get_backward_star(node_d) == set(['e1', 'e2'])
    assert H.get_backward_star(node_e) == set(['e3'])

    # Try requesting an invalid node
    try:
        H.get_backward_star("F")
        assert False
    except ValueError:
        pass
    except BaseException as e:
        assert False, e


def test_get_successors():
    node_a = 'A'
    node_b = 'B'
    node_c = 'C'
    node_d = 'D'
    node_e = 'E'

    tail1 = set([node_a, node_b])
    head1 = set([node_c, node_d])
    frozen_tail1 = frozenset(tail1)
    frozen_head1 = frozenset(head1)

    tail2 = set([node_b, node_c])
    head2 = set([node_d, node_a])
    frozen_tail2 = frozenset(tail2)
    frozen_head2 = frozenset(head2)

    tail3 = set([node_d])
    head3 = set([node_e])
    frozen_tail3 = frozenset(tail3)
    frozen_head3 = frozenset(head3)

    hyperedges = [(tail1, head1), (tail2, head2), (tail3, head3), (tail3, "F")]

    H = DirectedHypergraph()
    hyperedge_names = H.add_hyperedges(hyperedges)

    assert 'e1' in H.get_successors(tail1)
    assert 'e2' in H.get_successors(tail2)
    assert 'e3' in H.get_successors(tail3)
    assert 'e4' in H.get_successors(tail3)

    assert H.get_successors([node_a]) == set()


def test_get_predecessors():
    node_a = 'A'
    node_b = 'B'
    node_c = 'C'
    node_d = 'D'
    node_e = 'E'

    tail1 = set([node_a, node_b])
    head1 = set([node_c, node_d])
    frozen_tail1 = frozenset(tail1)
    frozen_head1 = frozenset(head1)

    tail2 = set([node_b, node_c])
    head2 = set([node_d, node_a])
    frozen_tail2 = frozenset(tail2)
    frozen_head2 = frozenset(head2)

    tail3 = set([node_d])
    head3 = set([node_e])
    frozen_tail3 = frozenset(tail3)
    frozen_head3 = frozenset(head3)

    hyperedges = [(tail1, head1), (tail2, head2), (tail3, head3), (tail3, "F")]

    H = DirectedHypergraph()
    hyperedge_names = H.add_hyperedges(hyperedges)

    assert 'e1' in H.get_predecessors(head1)
    assert 'e2' in H.get_predecessors(head2)
    assert 'e3' in H.get_predecessors(head3)
    assert 'e4' in H.get_predecessors("F")

    assert H.get_predecessors([node_a]) == set()


def test_copy():
    node_a = 'A'
    node_b = 'B'
    node_c = 'C'
    attrib_c = {'alt_name': 1337}
    common_attrib = {'common': True, 'source': False}

    node_list = [node_a, (node_b, {'source': True}), (node_c, attrib_c)]

    node_d = 'D'

    H = DirectedHypergraph()
    H.add_nodes(node_list, common_attrib)

    tail1 = set([node_a, node_b])
    head1 = set([node_c, node_d])
    frozen_tail1 = frozenset(tail1)
    frozen_head1 = frozenset(head1)

    tail2 = set([node_b, node_c])
    head2 = set([node_d, node_a])
    frozen_tail2 = frozenset(tail2)
    frozen_head2 = frozenset(head2)

    attrib = {'weight': 6, 'color': 'black'}
    common_attrib = {'sink': False}

    hyperedges = [(tail1, head1, attrib), (tail2, head2)]

    hyperedge_names = \
        H.add_hyperedges(hyperedges, common_attrib, color='white')

    new_H = H.copy()

    assert new_H._node_attributes == H._node_attributes
    assert new_H._hyperedge_attributes == H._hyperedge_attributes

    assert new_H._backward_star == H._backward_star
    assert new_H._forward_star == H._forward_star

    assert new_H._successors == H._successors
    assert new_H._predecessors == H._predecessors


def test_read_and_write():
    # Try writing the following hypergraph to a file
    node_a = 'A'
    node_b = 'B'
    node_c = 'C'
    attrib_c = {'alt_name': 1337}
    common_attrib = {'common': True, 'source': False}

    node_list = [node_a, (node_b, {'source': True}), (node_c, attrib_c)]

    node_d = 'D'

    H = DirectedHypergraph()
    H.add_nodes(node_list, common_attrib)

    tail1 = set([node_a, node_b])
    head1 = set([node_c, node_d])
    frozen_tail1 = frozenset(tail1)
    frozen_head1 = frozenset(head1)

    tail2 = set([node_b, node_c])
    head2 = set([node_d, node_a])
    frozen_tail2 = frozenset(tail2)
    frozen_head2 = frozenset(head2)

    attrib = {'weight': 6, 'color': 'black'}
    common_attrib = {'sink': False}

    hyperedges = [(tail1, head1, attrib), (tail2, head2)]

    hyperedge_names = \
        H.add_hyperedges(hyperedges, common_attrib, color='white')

    H.write("test_read_and_write.txt")

    # Try reading the hypergraph that was just written into a new hypergraph
    new_H = DirectedHypergraph()
    new_H.read("test_read_and_write.txt")

    assert H._node_attributes.keys() == new_H._node_attributes.keys()

    for new_hyperedge_id in new_H.get_hyperedge_id_set():
        new_hyperedge_tail = new_H.get_hyperedge_tail(new_hyperedge_id)
        new_hyperedge_head = new_H.get_hyperedge_head(new_hyperedge_id)
        new_hyperedge_weight = new_H.get_hyperedge_weight(new_hyperedge_id)

        found_matching_hyperedge = False
        for hyperedge_id in H.get_hyperedge_id_set():
            hyperedge_tail = H.get_hyperedge_tail(hyperedge_id)
            hyperedge_head = H.get_hyperedge_head(hyperedge_id)
            hyperedge_weight = H.get_hyperedge_weight(hyperedge_id)

            if new_hyperedge_tail == hyperedge_tail and \
               new_hyperedge_head == hyperedge_head and \
               new_hyperedge_weight == hyperedge_weight:
                found_matching_hyperedge = True
                continue

        assert found_matching_hyperedge

    remove("test_read_and_write.txt")

    # Try reading an invalid hypergraph file
    invalid_H = DirectedHypergraph()
    try:
        invalid_H.read("tests/data/invalid_directed_hypergraph.txt")
        assert False
    except IOError:
        pass
    except BaseException as e:
<<<<<<< HEAD
        assert False, e
=======
        assert False, e


def test_consistency():
    # make test hypergraph
    node_a = 'A'
    node_b = 'B'
    node_c = 'C'
    attrib_c = {'alt_name': 1337}
    common_attrib = {'common': True, 'source': False}

    node_list = [node_a, (node_b, {'source': True}), (node_c, attrib_c)]

    node_d = 'D'

    H = DirectedHypergraph()
    H.add_nodes(node_list, common_attrib)

    tail1 = set([node_a, node_b])
    head1 = set([node_c, node_d])
    frozen_tail1 = frozenset(tail1)
    frozen_head1 = frozenset(head1)

    tail2 = set([node_b, node_c])
    head2 = set([node_d, node_a])
    frozen_tail2 = frozenset(tail2)
    frozen_head2 = frozenset(head2)

    attrib = {'weight': 6, 'color': 'black'}
    common_attrib = {'sink': False}

    hyperedges = [(tail1, head1, attrib), (tail2, head2)]

    hyperedge_names = \
        H.add_hyperedges(hyperedges, common_attrib, color='white')

    # this should not fail.
    H._check_consistency()
>>>>>>> 34a763be
<|MERGE_RESOLUTION|>--- conflicted
+++ resolved
@@ -874,9 +874,6 @@
     except IOError:
         pass
     except BaseException as e:
-<<<<<<< HEAD
-        assert False, e
-=======
         assert False, e
 
 
@@ -914,5 +911,4 @@
         H.add_hyperedges(hyperedges, common_attrib, color='white')
 
     # this should not fail.
-    H._check_consistency()
->>>>>>> 34a763be
+    H._check_consistency()